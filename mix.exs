--- conflicted
+++ resolved
@@ -61,14 +61,9 @@
       {:hackney, "~> 1.9"},
       {:jason, "~> 1.1"},
       {:mix_test_watch, "~> 1.0", only: :dev, runtime: false},
-<<<<<<< HEAD
-      {:mox, "~> 0.5", only: :test},
-      {:retry, "~> 0.14"}
-=======
       {:mox, "~> 1.0", only: :test},
       {:retry, "~> 0.14"},
       {:styler, "~> 0.7", only: [:dev, :test], runtime: false}
->>>>>>> eeea2dd1
     ]
   end
 end