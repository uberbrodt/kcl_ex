--- conflicted
+++ resolved
@@ -6,11 +6,7 @@
 
   use GenStage
   use Retry.Annotation
-<<<<<<< HEAD
-  require Logger
-=======
-
->>>>>>> eeea2dd1
+
   alias KinesisClient.Kinesis
   alias KinesisClient.Stream.AppState
   alias KinesisClient.Stream.Coordinator
@@ -273,11 +269,7 @@
     {:noreply, messages, new_state}
   end
 
-<<<<<<< HEAD
-  @retry with: exponential_backoff(500) |> Stream.take(5)
-=======
   @retry with: 500 |> exponential_backoff() |> Stream.take(5)
->>>>>>> eeea2dd1
   defp get_records_with_retry(state, kinesis_opts) do
     Kinesis.get_records(state.shard_iterator, kinesis_opts)
   end
